defmodule Playwright.Page do
  @moduledoc """
  `Page` provides methods to interact with a single tab in a
  `Playwright.Browser`, or an [extension background page](https://developer.chrome.com/extensions/background_pages)
  in Chromium.

  One `Playwright.Browser` instance might have multiple `Page` instances.

  ## Example

  Create a page, navigate it to a URL, and save a screenshot:

      {:ok, page} = Browser.new_page(browser)
      {:ok, resp} = Page.goto(page, "https://example.com")

      {:ok _} = Page.screenshot(page, %{path: "screenshot.png"})

      :ok = Page.close(page)

  The Page module is capable of hanlding various emitted events (described below).

  ## Example

  Log a message for a single page load event (WIP: `once` is not yet implemented):

      Page.once(page, :load, fn e ->
        IO.puts("page loaded!")
      end)

  Unsubscribe from events with the `remove_lstener` function (WIP: `remove_listener` is not yet implemented):

      def log_request(request) do
        IO.inspect(label: "A request was made")
      end

      Page.on(page, :request, fn e ->
        log_request(e.pages.request)
      end)

      Page.remove_listener(page, log_request)
  """
  use Playwright.ChannelOwner,
    fields: [:is_closed, :main_frame, :owned_context, :viewport_size]

  alias Playwright.{BrowserContext, Frame, Page}
  alias Playwright.ChannelOwner
  alias Playwright.Runner.Helpers

  @type function_or_options :: fun() | options() | nil
  @type options :: map()

  require Logger

  # callbacks
  # ---------------------------------------------------------------------------

  @impl ChannelOwner
  def init(owner, _intializer) do
    Channel.bind(owner, :close, fn event ->
      {:patch, %{event.target | is_closed: true}}
    end)

    {:ok, owner}
  end

  # delegates
  # ---------------------------------------------------------------------------

  defdelegate click(page, selector, options \\ %{}),
    to: Playwright.Frame

  defdelegate evaluate(page, expression, arg \\ nil),
    to: Playwright.Frame

  defdelegate evaluate_handle(page, expression, arg \\ nil),
    to: Playwright.Frame

  defdelegate expect_event(owner, event, trigger),
    to: Playwright.BrowserContext

  defdelegate fill(page, selector, value),
    to: Playwright.Frame

  defdelegate get_attribute(page, selector, name, options \\ %{}),
    to: Playwright.Frame

  defdelegate goto(page, url, params \\ %{}),
    to: Playwright.Frame

  defdelegate press(page, selector, key, options \\ %{}),
    to: Playwright.Frame

  defdelegate q(page, selector, options \\ %{}),
    to: Playwright.Frame

  defdelegate q!(page, selector, options \\ %{}),
    to: Playwright.Frame

  defdelegate query_selector(page, selector, options \\ %{}),
    to: Playwright.Frame

  defdelegate query_selector!(page, selector, options \\ %{}),
    to: Playwright.Frame

  defdelegate qq(page, selector, options \\ %{}),
    to: Playwright.Frame

  defdelegate query_selector_all(page, selector, options \\ %{}),
    to: Playwright.Frame

  defdelegate set_content(page, html, options \\ %{}),
    to: Playwright.Frame

  defdelegate text_content(page, selector, options \\ %{}),
    to: Playwright.Frame

  defdelegate title(page),
    to: Playwright.Frame

  defdelegate url(page),
    to: Playwright.Frame

  defdelegate wait_for_selector(page, selector, options),
    to: Playwright.Frame

  # API
  # ---------------------------------------------------------------------------

<<<<<<< HEAD
  # ---
=======
  def on(subject, event, handler)
      when event in ["loadstate"] do
    # NOTE: the event/method will be recv'd from Playwright server with
    # the Frame as the context/bound :guid. So, we need to
    # add our handlers there, on that (BrowserContext) parent.
    parent = Channel.get(subject.connection, {:guid, frame(subject).guid})
    Channel.on(subject.connection, {event, parent}, handler)
    subject
  end

  require Logger
>>>>>>> 74d69cdb

  # @spec add_init_script(Page.t(), binary(), options()) :: :ok
  # def add_init_script(owner, script, options \\ %{})

  # @spec add_script_tag(Page.t(), options()) :: {:ok, ElementHandle.t()}
  # def add_script_tag(owner, options \\ %{})

  # @spec add_style_tag(Page.t(), options()) :: {:ok, ElementHandle.t()}
  # def add_style_tag(owner, options \\ %{})

  # @spec bring_to_front(Page.t()) :: :ok
  # def bring_to_front(owner)

  # @spec check(Page.t(), binary(), options()) :: :ok
  # def check(owner, selector, options \\ %{})

  # ---

  @doc """
  Closes the `Page`.

  If the `Page` has an "owned context" (1-to-1 co-dependency with a
  `Playwright.BrowserContext`), that context is closed as well.

  If `option: run_before_unload` is false, does not run any unload handlers and
  waits for the page to be closed. If `option: run_before_unload` is `true`
  the function will run unload handlers, but will not wait for the page to
  close. By default, `Playwright.Page.close/1` does not run `:beforeunload`
  handlers.

  ## Returns

    - `:ok`

  ## Arguments

  | key / name          | type   |             | description |
  | ------------------- | ------ | ----------- | ----------- |
  | `run_before_unload` | option | `boolean()` | Whether to run the before unload page handlers. `(default: false)` |

  ## NOTE

  > if `option: run_before_unload` is passed as `true`, a `:beforeunload`
  > dialog might be summoned and should be handled manually via
  > `Playwright.Page.on/3`.
  """
  @spec close(t() | {:ok, t()}, options()) :: :ok
  def close(owner, options \\ %{})

  def close(%Page{} = owner, options) do
    Channel.post(owner, :close, options)

    # NOTE: this *might* prefer to be done on `__dispose__`
    # ...OR, `.on(_, "close", _)`
    if owner.owned_context do
      context(owner) |> BrowserContext.close()
    end

    :ok
  end

  def close({:ok, owner}, options) do
    close(owner, options)
  end

  @doc """
  Get the full HTML contents of the page, including the doctype.
  """
  @spec content(t() | {:ok, t()}) :: {:ok, binary()}
  def content(owner)

  def content(%Page{} = owner) do
    Channel.post(owner, :content)
  end

  def content({:ok, owner}) do
    content(owner)
  end

  @doc """
  Get the `Playwright.BrowserContext` that the page belongs to.
  """
  @spec context(t() | {:ok, t()}) :: BrowserContext.t()
  def context(owner)

  def context(%Page{} = owner) do
    {:ok, ctx} = Channel.find(owner, owner.parent)
    ctx
  end

  def context({:ok, owner}) do
    context(owner)
  end

  # ---

  # @spec add_init_script(Page.t(), binary(), options()) :: :ok
  # def add_init_script(owner, script, options \\ %{})

  # ---

  @spec eval_on_selector(Page.t(), binary(), binary(), term(), map()) :: term()
  def eval_on_selector(owner, selector, expression, arg \\ nil, options \\ %{})

  def eval_on_selector(%Page{} = owner, selector, expression, arg, options) do
    main_frame(owner)
    |> Frame.eval_on_selector(selector, expression, arg, options)
  end

  def eval_on_selector({:ok, owner}, selector, expression, arg, options) do
    eval_on_selector(owner, selector, expression, arg, options)
  end

  # NOTE: the event/method will be recv'd from Playwright server with
  # the parent BrowserContext as the context/bound :guid. So, we need to
  # add our handlers there, on that (BrowserContext) parent.
  def on(%Page{} = owner, event, callback)
      when event in [:request, :response, :request_finished, "request", "response", "requestFinished"] do
    context(owner) |> Channel.bind(event, callback)
  end

  def on(%Page{} = owner, event, callback) do
    Channel.bind(owner, event, callback)
  end

  def on({:ok, owner}, event, callback) do
    on(owner, event, callback)
  end

  @spec route(Page.t(), binary(), function(), map()) :: {atom(), Page.t()}
  def route(owner, pattern, callback, options \\ %{})

  def route(%Page{} = owner, pattern, callback, _options) do
    matcher = Helpers.URLMatcher.new(pattern)

    handler = fn %{params: %{request: request, route: route}} ->
      if Helpers.URLMatcher.matches(matcher, request.url) do
        Task.start_link(fn ->
          callback.(route, request)
        end)
      end
    end

    if Enum.empty?(owner.listeners["route"] || []) do
      Channel.post(owner, :set_network_interception_enabled, %{enabled: true})
    end

    Channel.bind(owner, :route, handler)
  end

  def route({:ok, owner}, pattern, callback, options) do
    route(owner, pattern, callback, options)
  end

  @spec screenshot(Page.t(), map()) :: {:ok, binary()}
  def screenshot(owner, options \\ %{})

  def screenshot(%Page{} = owner, options) do
    case Map.pop(options, :path) do
      {nil, params} ->
        Channel.post(owner, :screenshot, params)

      {path, params} ->
        [_, filetype] = String.split(path, ".")

        {:ok, data} = Channel.post(owner, :screenshot, Map.put(params, :type, filetype))
        File.write!(path, Base.decode64!(data))
        {:ok, data}
    end
  end

  def screenshot({:ok, owner}, options) do
    screenshot(owner, options)
  end

  @spec wait_for_load_state(Page.t(), binary(), options()) :: {:ok, Page.t()}
  def wait_for_load_state(owner, state \\ "load", options \\ %{})

  def wait_for_load_state(%Page{} = owner, state, _options)
      when is_binary(state)
      when state in ["load", "domcontentloaded", "networkidle", "commit"] do
    Logger.warn("Page.wait_for_load_state")

    {:ok, _} =
      main_frame(owner)
      |> Frame.wait_for_load_state(state)

    {:ok, owner}
  end

  def wait_for_load_state(%Page{} = owner, state, options) when is_binary(state) do
    wait_for_load_state(owner, state, options)
  end

  def wait_for_load_state(%Page{} = owner, options, _) when is_map(options) do
    wait_for_load_state(owner, "load", options)
  end

  # private
  # ---------------------------------------------------------------------------

  defp main_frame(owner) do
    {:ok, frame} = Channel.find(owner, owner.main_frame)
    frame
  end
end<|MERGE_RESOLUTION|>--- conflicted
+++ resolved
@@ -126,21 +126,7 @@
   # API
   # ---------------------------------------------------------------------------
 
-<<<<<<< HEAD
   # ---
-=======
-  def on(subject, event, handler)
-      when event in ["loadstate"] do
-    # NOTE: the event/method will be recv'd from Playwright server with
-    # the Frame as the context/bound :guid. So, we need to
-    # add our handlers there, on that (BrowserContext) parent.
-    parent = Channel.get(subject.connection, {:guid, frame(subject).guid})
-    Channel.on(subject.connection, {event, parent}, handler)
-    subject
-  end
-
-  require Logger
->>>>>>> 74d69cdb
 
   # @spec add_init_script(Page.t(), binary(), options()) :: :ok
   # def add_init_script(owner, script, options \\ %{})
@@ -254,12 +240,22 @@
     eval_on_selector(owner, selector, expression, arg, options)
   end
 
-  # NOTE: the event/method will be recv'd from Playwright server with
+  # NOTE: these events will be recv'd from Playwright server with
   # the parent BrowserContext as the context/bound :guid. So, we need to
   # add our handlers there, on that (BrowserContext) parent.
   def on(%Page{} = owner, event, callback)
       when event in [:request, :response, :request_finished, "request", "response", "requestFinished"] do
     context(owner) |> Channel.bind(event, callback)
+  end
+
+  # NOTE: these events will be recv'd from Playwright server with
+  # the a Frame as the context/bound :guid. So, we need to
+  # add our handlers there, on that Frame.
+  def on(%Page{} = owner, event, callback)
+      when event in [:load_state, "loadState"] do
+    require Logger
+    Logger.warn("binding on:load_state")
+    main_frame(owner) |> Channel.bind(event, callback)
   end
 
   def on(%Page{} = owner, event, callback) do
@@ -322,7 +318,7 @@
   def wait_for_load_state(%Page{} = owner, state, _options)
       when is_binary(state)
       when state in ["load", "domcontentloaded", "networkidle", "commit"] do
-    Logger.warn("Page.wait_for_load_state")
+    Logger.warn("Page.wait_for_load_state (not fully implemented)")
 
     {:ok, _} =
       main_frame(owner)
