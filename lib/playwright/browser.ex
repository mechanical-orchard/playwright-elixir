defmodule Playwright.Browser do
  @moduledoc """
  A `Playwright.Browser` instance is createed via:

    - `Playwright.BrowserType.launch/0`, when using the "driver" transport.
    - `Playwright.BrowserType.connect/1`, when using the "websocket" transport.

  An example of using a `Playwright.Browser` to create a `Playwright.Page`:

      alias Playwright.{Browser, Page}

      {:ok, browser} = Playwright.launch(:chromium)
      {:ok, page} = Browser.new_page(browser)

      Page.goto(page, "https://example.com")
      Browser.close(browser)

  ## Properties

    - `:name`
    - `:version`
  """
  use Playwright.ChannelOwner,
    fields: [:name, :version]
  alias Playwright.{Browser, BrowserContext, ChannelOwner, Extra, Page}
  alias Playwright.Runner.Channel

  @typedoc "Supported events"
  @type event :: :disconnected

  @typedoc "A map/struct providing call options"
  @type options :: map()

  # callbacks
  # ---------------------------------------------------------------------------

  @impl ChannelOwner
  def init(owner, _initializer) do
    # Channel.bind(owner, :close, fn event ->
    #   {:patch, }
    # end)

    {:ok, %{owner | version: cut_version(owner.version)}}
  end

  # API
  # ---------------------------------------------------------------------------

  # @spec close(Browser.t()) :: :ok
  # def close(owner)

  @doc """
  Returns an array of all open browser contexts. In a newly created browser,
  this will return zero browser contexts.

  ## Example

      {:ok, contexts} = Browser.contexts(browser)
      asset Enum.empty?(contexts)

      Browser.new_context(browser)

      {:ok, contexts} = Browser.contexts(browser)
      assert length(contexts) == 1
  """
  @spec contexts(Browser.t()) :: {:ok, [BrowserContext.t()]}
  def contexts(%Browser{} = owner) do
    result = Channel.all(owner.connection, %{
      parent: owner,
      type: "BrowserContext"
    })
    {:ok, result}
  end

  # ---

  # @spec is_connected(BrowserContext.t()) :: boolean()
  # def is_connected(owner)

  # @spec new_browser_cdp_session(BrowserContext.t()) :: {:ok, Playwright.CDPSession.t()}
  # def new_browser_cdp_session(owner)

  # ---

  @doc """
  Create a new `Playwright.BrowserContext` for this `Playwright.Browser`.

  A `BrowserContext` does not share cookies/cache with other `BrowserContexts`
  and is somewhat equivalent to an "incognito" browser "window".

  ## Example

      # create a new "incognito" browser context.
      {:ok, context} = Browser.new_context(browser)

      # create a new page in a pristine context.
      {:ok, page} = BrowserContext.new_page(context)

      Page.goto(page, "https://example.com")

  ## Returns

    - `{:ok, Playwright.BrowserContext.t()}`

  ## Arguments

  | key / name         | type   |             | description |
  | ------------------ | ------ | ----------- | ----------- |
  | `accept_downloads` | option | `boolean()` | Whether to automatically download all the attachments. If false, all the downloads are canceled. `(default: false)` |
  | `...`              | option | `...`       | ... |
  """
  @spec new_context(Browser.t(), options()) :: {:ok, BrowserContext.t()}
  def new_context(%Browser{} = owner, options \\ %{}) do
    Channel.post(owner, :new_context, prepare(options))
  end

  @doc """
  Create a new `Playwright.Page` for this Browser, within a new "owned"
  `Playwright.BrowserContext`.

<<<<<<< HEAD
  Closing this page will close the context as well.

  This is a convenience API function that should only be used for single-page
  scenarios and short snippets. Production code and testing frameworks should
  explicitly create via `Playwright.Browser.new_context/2` followed by
  `Playwright.BrowserContext.new_page/2`, given the new context, to manage
  resource lifecycles.
  """
  @spec new_page(Browser.t()) :: {:ok, Page.t()}
  def new_page(%Browser{connection: connection} = owner) do
    {:ok, context} = new_context(owner)
=======
  Note that `Playwright.Browser.new_page/1` will also create a new
  `Playwright.BrowserContext`. That `BrowserContext` becomes, both, the
  *parent* the `Page`, and *owned by* the `Page`. When the `Page` closes,
  the context goes with it.

  Note that `Playwright.Browser.new_page/2` will create a new
  `Playwright.BrowserContext` with options passed to the context.
  """
  @spec new_page(Browser.t()) :: {:ok, Page.t()}
  def new_page(%Browser{connection: connection} = subject, opts \\ %{}) do
    {:ok, context} = new_context(subject, opts)
>>>>>>> 826ae4f5
    {:ok, page} = BrowserContext.new_page(context)

    # establish co-dependency
    {:ok, _} = Channel.patch(connection, context.guid, %{owner_page: page})
    {:ok, _} = Channel.patch(connection, page.guid, %{owned_context: context})
  end

  # ---

  # @spec on(Browser.t(), event(), function()) :: {:ok, Browser.t()}
  # def on(owner, event, callback)

  # @spec start_tracing(Browser.t(), Page.t(), options()) :: :ok
  # def start_tracing(owner, page \\ nil, options \\ %{})

  # @spec stop_tracing(Browser.t()) :: {:ok, binary()}
  # def stop_tracing(owner)

  # ---

  # private
  # ----------------------------------------------------------------------------

  # Chromium version is \d+.\d+.\d+.\d+, but that doesn't parse well with
  # `Version`. So, until it causes issue we're cutting it down to
  # <major.minor.patch>.
  defp cut_version(version) do
    version |> String.split(".") |> Enum.take(3) |> Enum.join(".")
  end

  defp prepare(%{extra_http_headers: headers}) do
    %{
      extraHTTPHeaders:
        Enum.reduce(headers, [], fn {k, v}, acc ->
          [%{name: k, value: v} | acc]
        end)
    }
  end

  defp prepare(opts) when is_map(opts) do
    Enum.reduce(opts, %{}, fn {k, v}, acc -> Map.put(acc, prepare(k), v) end)
  end

  defp prepare(atom) when is_atom(atom) do
    Extra.Atom.to_string(atom)
    |> Recase.to_camel()
    |> Extra.Atom.from_string()
  end
end<|MERGE_RESOLUTION|>--- conflicted
+++ resolved
@@ -118,8 +118,10 @@
   Create a new `Playwright.Page` for this Browser, within a new "owned"
   `Playwright.BrowserContext`.
 
-<<<<<<< HEAD
-  Closing this page will close the context as well.
+  That is, `Playwright.Browser.new_page/2` will also create a new
+  `Playwright.BrowserContext`. That `BrowserContext` becomes, both, the
+  *parent* of the `Page`, and *owned by* the `Page`. When the `Page` closes,
+  the context goes with it.
 
   This is a convenience API function that should only be used for single-page
   scenarios and short snippets. Production code and testing frameworks should
@@ -127,28 +129,30 @@
   `Playwright.BrowserContext.new_page/2`, given the new context, to manage
   resource lifecycles.
   """
-  @spec new_page(Browser.t()) :: {:ok, Page.t()}
-  def new_page(%Browser{connection: connection} = owner) do
-    {:ok, context} = new_context(owner)
-=======
-  Note that `Playwright.Browser.new_page/1` will also create a new
-  `Playwright.BrowserContext`. That `BrowserContext` becomes, both, the
-  *parent* the `Page`, and *owned by* the `Page`. When the `Page` closes,
-  the context goes with it.
+  @spec new_page(t() | {:ok, t()}, options()) :: {:ok, Page.t()}
+  def new_page(owner, options \\ %{})
 
-  Note that `Playwright.Browser.new_page/2` will create a new
-  `Playwright.BrowserContext` with options passed to the context.
-  """
-  @spec new_page(Browser.t()) :: {:ok, Page.t()}
-  def new_page(%Browser{connection: connection} = subject, opts \\ %{}) do
-    {:ok, context} = new_context(subject, opts)
->>>>>>> 826ae4f5
+  def new_page(%Browser{connection: connection} = owner, options) do
+    {:ok, context} = new_context(owner, options)
     {:ok, page} = BrowserContext.new_page(context)
 
     # establish co-dependency
     {:ok, _} = Channel.patch(connection, context.guid, %{owner_page: page})
     {:ok, _} = Channel.patch(connection, page.guid, %{owned_context: context})
   end
+
+  def new_page({:ok, owner}, options) do
+    new_page(owner, options)
+  end
+
+  # Note t
+
+  # Note that `Playwright.Browser.new_page/2` will create a new
+  # `Playwright.BrowserContext` with options passed to the context.
+  # """
+  # @spec new_page(Browser.t()) :: {:ok, Page.t()}
+  # def new_page(%Browser{connection: connection} = subject, opts \\ %{}) do
+  #   {:ok, context} = new_context(subject, opts)
 
   # ---
 
